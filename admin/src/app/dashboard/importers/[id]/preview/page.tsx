"use client";

import React, { useEffect, useState, useCallback, useMemo } from "react";
import { useParams } from "next/navigation";
import { useAuth } from "@clerk/nextjs";
import Link from "next/link";
import { ChevronLeft } from "lucide-react";
import dynamic from "next/dynamic";
import { importersApi } from "@/utils/apiClient";

// Define types for our schema and data
interface ImporterField {
  name: string;
  key?: string;
  required?: boolean;
}

interface ImporterSchema {
  id: string;
  name: string;
  fields: ImporterField[];
}

interface ImportRow {
  values: Record<string, any>;
  errors?: Array<{ message: string }>;
}

interface ImportData {
  rows: ImportRow[];
  columns: Array<{ name: string }>;
  num_rows: number;
  num_columns: number;
  success?: boolean; // Whether the import was successful
  message?: string; // Message from the backend (success or error)
  backendResponse?: any; // Response from direct backend integration
  error?: string; // Error message if processing failed
}

// Dynamically import the CSV Importer component directly from the library
const CSVImporter = dynamic(
  () =>
    import("@importcsv/react").then((mod) => ({ default: mod.CSVImporter })),
  { ssr: false },
);

// Separate component for the CSVImporter to prevent re-renders
function ImporterComponent({ importerKey, onComplete }: { importerKey: string, onComplete: (data: ImportData) => void }) {
  // Using useMemo to ensure the component doesn't re-render unnecessarily
  return useMemo(() => (
    <CSVImporter
      isModal={false}
      darkMode={false}
      primaryColor="#0284c7"
      showDownloadTemplateButton={true}
      skipHeaderRowSelection={false}
      importerKey={importerKey}
      onComplete={onComplete}
    />
  ), [importerKey, onComplete]);
}

export default function ImporterPreviewPage() {
  const params = useParams();
  const { isSignedIn } = useAuth();
  const [error, setError] = useState<string | null>(null);
  const [importer, setImporter] = useState<any>(null);
  const [loading, setLoading] = useState(true);

<<<<<<< HEAD
  // Use useCallback to create a stable reference to the callback function
  const handleImportComplete = useCallback(async (data: ImportData) => {
    // Process import data
  }, []);
=======
  const handleImportComplete = async (data: ImportData) => {
    if (data.success) {
      console.log(
        `Successfully imported ${data.num_rows} rows with ${data.num_columns} columns`,
      );
    } else {
      console.error(`Import failed: ${data.message || "Unknown error"}`);
    }
  };
>>>>>>> b75eb1f1

  // Fetch importer details to get the key
  useEffect(() => {
    if (!isSignedIn) return;

    let isMounted = true;
    setLoading(true);

    importersApi.getImporter(params.id as string)
      .then(data => {
        if (isMounted) setImporter(data);
      })
      .catch(err => {
        if (isMounted) setError(err instanceof Error ? err.message : "An error occurred");
      })
      .finally(() => {
        if (isMounted) setLoading(false);
      });

    return () => { isMounted = false; };
  }, [params.id, isSignedIn]);

  if (error)
    return (
      <div className="container mx-auto p-4">
        <div className="mb-6">
          <Link
            href={`/dashboard/importers/${params.id}`}
            className="flex items-center text-sm text-gray-500 hover:text-gray-700"
          >
            <ChevronLeft className="h-4 w-4 mr-1" />
            Back to importer
          </Link>
        </div>
        <div className="bg-red-50 border border-red-200 text-red-700 px-4 py-3 rounded">
          <p>Error: {error}</p>
        </div>
      </div>
    );

  if (loading)
    return (
      <div className="container mx-auto p-4">
        <div className="mb-6">
          <Link
            href={`/dashboard/importers/${params.id}`}
            className="flex items-center text-sm text-gray-500 hover:text-gray-700"
          >
            <ChevronLeft className="h-4 w-4 mr-1" />
            Back to importer
          </Link>
        </div>
        <div className="text-center py-10">
          <p>Loading importer details...</p>
        </div>
      </div>
    );

  return (
    <div className="container mx-auto p-4">
      <div className="mb-6">
        <Link
          href={`/dashboard/importers/${params.id}`}
          className="flex items-center text-sm text-gray-500 hover:text-gray-700"
        >
          <ChevronLeft className="h-4 w-4 mr-1" />
          Back to importer
        </Link>
      </div>

      <div className="bg-white rounded-lg shadow p-6">
        {
          <>
            <div className="w-full min-h-[500px]">
              {importer?.key && (
                <ImporterComponent
                  importerKey={importer.key}
                  onComplete={handleImportComplete}
                />
              )}
            </div>
          </>
        }
      </div>
    </div>
  );
}<|MERGE_RESOLUTION|>--- conflicted
+++ resolved
@@ -67,13 +67,8 @@
   const [importer, setImporter] = useState<any>(null);
   const [loading, setLoading] = useState(true);
 
-<<<<<<< HEAD
   // Use useCallback to create a stable reference to the callback function
   const handleImportComplete = useCallback(async (data: ImportData) => {
-    // Process import data
-  }, []);
-=======
-  const handleImportComplete = async (data: ImportData) => {
     if (data.success) {
       console.log(
         `Successfully imported ${data.num_rows} rows with ${data.num_columns} columns`,
@@ -81,8 +76,7 @@
     } else {
       console.error(`Import failed: ${data.message || "Unknown error"}`);
     }
-  };
->>>>>>> b75eb1f1
+  }, []);
 
   // Fetch importer details to get the key
   useEffect(() => {
